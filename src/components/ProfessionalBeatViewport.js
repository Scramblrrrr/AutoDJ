--- conflicted
+++ resolved
@@ -196,11 +196,9 @@
 
   const currentTimeRef = useRef(currentTime);
   const deckBTimeRef = useRef(deckBCurrentTime);
-<<<<<<< HEAD
   const animationFrameRef = useRef(null);
   const lastUpdateTimeRef = useRef(0);
-=======
->>>>>>> baed9cdb
+
 
   const [zoom, setZoom] = useState(1.0); // 1.0 = normal, 2.0 = 2x zoom
   const [viewportTime, setViewportTime] = useState(20); // seconds visible in viewport
@@ -234,8 +232,7 @@
 
   // Start or restart animation when track data is available
   useEffect(() => {
-<<<<<<< HEAD
-=======
+
     let animationFrame;
     let lastUpdateTime = 0;
     const FRAME_RATE = 1000 / 30; // 30 FPS instead of 60
@@ -253,7 +250,7 @@
     };
     
     // Only start animation if we have track data
->>>>>>> baed9cdb
+
     if (deckATrack || deckBTrack) {
       startAnimation();
     }
@@ -263,7 +260,6 @@
         animationFrameRef.current = null;
       }
     };
-<<<<<<< HEAD
   }, [deckATrack, deckBTrack, startAnimation]);
 
   // Ensure animation begins when playback starts
@@ -276,9 +272,9 @@
     startAnimation();
     deckBTimeRef.current = deckBCurrentTime;
   }, [deckBCurrentTime, startAnimation]);
-=======
+
   }, [deckATrack, deckBTrack, deckAWaveform, deckBWaveform, deckABeatGrid, deckBBeatGrid]);
->>>>>>> baed9cdb
+
   
   
   const drawDeckWaveform = (deck, track, waveformData, canvas, playTime) => {
